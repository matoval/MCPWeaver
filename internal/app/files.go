--- conflicted
+++ resolved
@@ -14,7 +14,6 @@
 	"gopkg.in/yaml.v3"
 )
 
-<<<<<<< HEAD
 // Performance constants for file operations
 const (
 	maxFileSize = 10 * 1024 * 1024 // 10MB max file size
@@ -25,7 +24,7 @@
 func (a *App) SelectFile(filters []FileFilter) (string, error) {
 	if a.ctx == nil {
 		return "", a.createAPIError("internal", ErrCodeInternalError, "Application context not initialized", nil)
-=======
+
 // fileExists checks if a file exists and returns appropriate error
 func (a *App) fileExists(path string) error {
 	if path == "" {
@@ -82,7 +81,6 @@
 			"path": path,
 			"error": err.Error(),
 		})
->>>>>>> 9280602c
 	}
 
 	return nil
