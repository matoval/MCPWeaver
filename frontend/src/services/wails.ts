// Wails runtime integration
// This provides a bridge between the React frontend and the Go backend

// Type definitions for Wails runtime
declare global {
  interface Window {
    go?: any;
    runtime?: any;
  }
}

// Wails runtime API wrapper
export class WailsRuntime {
  private static instance: WailsRuntime;
  private isReady = false;

  private constructor() {
    this.init();
  }

  public static getInstance(): WailsRuntime {
    if (!WailsRuntime.instance) {
      WailsRuntime.instance = new WailsRuntime();
    }
    return WailsRuntime.instance;
  }

  private init() {
    // Check if running in Wails environment
    if (typeof window !== 'undefined' && window.go) {
      this.isReady = true;
    } else {
      // Mock for development
      console.log('Wails runtime not available - using mock implementation');
      this.setupMockRuntime();
    }
  }

  private setupMockRuntime() {
    // Mock implementation for development
    window.go = {
      main: {
        App: {
          CreateProject: (request: any) => Promise.resolve({ id: 'mock-project' }),
          GetProjects: () => Promise.resolve([]),
          GetProjectById: (id: string) => Promise.resolve(null),
          UpdateProject: (id: string, updates: any) => Promise.resolve(null),
          DeleteProject: (id: string) => Promise.resolve(null),
          ValidateProject: (id: string) => Promise.resolve({ valid: true }),
          GenerateServer: (id: string) => Promise.resolve({ success: true }),
          GetGenerationJobs: () => Promise.resolve([]),
          GetGenerationJobById: (id: string) => Promise.resolve(null),
          CancelGenerationJob: (id: string) => Promise.resolve(null),
          GetSettings: () => Promise.resolve({}),
          UpdateSettings: (settings: any) => Promise.resolve(null),
          GetSystemInfo: () => Promise.resolve({
            version: '1.0.0',
            os: 'mock',
            arch: 'mock'
          }),
          ExitApp: () => Promise.resolve(null),
          // File operations
          SelectFile: (filters: any) => Promise.resolve('/mock/file/path.json'),
          SelectDirectory: (title: string) => Promise.resolve('/mock/directory'),
          SaveFile: (content: string, defaultPath: string, filters: any) => Promise.resolve('/mock/saved/file.json'),
          ReadFile: (path: string) => Promise.resolve('{"mock": "content"}'),
          WriteFile: (path: string, content: string) => Promise.resolve(null),
          FileExists: (path: string) => Promise.resolve(true),
          GetDefaultOpenAPIFilters: () => Promise.resolve([]),
          ImportOpenAPISpec: (filePath: string) => Promise.resolve({ valid: true, content: '{}' }),
          ImportOpenAPISpecFromURL: (url: string) => Promise.resolve({ valid: true, content: '{}' }),
          ExportGeneratedServer: (projectId: string, targetDir: string) => Promise.resolve({ success: true }),
          GetRecentFiles: () => Promise.resolve([]),
          AddRecentFile: (filePath: string, fileType: string) => Promise.resolve(),
          RemoveRecentFile: (filePath: string) => Promise.resolve(),
          ClearRecentFiles: () => Promise.resolve(),
          GetSupportedFileFormats: () => Promise.resolve(['application/json', 'application/yaml']),
          DetectFileFormat: (content: string, filename: string) => Promise.resolve('json')
        }
      }
    };

    window.runtime = {
      EventsEmit: (event: string, data?: any) => {
        console.log('Mock EventsEmit:', event, data);
      },
      EventsOn: (event: string, callback: (data: any) => void) => {
        console.log('Mock EventsOn:', event);
        // Return cleanup function
        return () => {};
      },
      EventsOff: (event: string) => {
        console.log('Mock EventsOff:', event);
      }
    };

    this.isReady = true;
  }

  public isWailsReady(): boolean {
    return this.isReady;
  }

  // Project management
  public async createProject(request: any) {
    if (!this.isReady) throw new Error('Wails runtime not ready');
    return await window.go.main.App.CreateProject(request);
  }

  public async getProjects() {
    if (!this.isReady) throw new Error('Wails runtime not ready');
    return await window.go.main.App.GetProjects();
  }

  public async getProjectById(id: string) {
    if (!this.isReady) throw new Error('Wails runtime not ready');
    return await window.go.main.App.GetProjectById(id);
  }

  public async updateProject(id: string, updates: any) {
    if (!this.isReady) throw new Error('Wails runtime not ready');
    return await window.go.main.App.UpdateProject(id, updates);
  }

  public async deleteProject(id: string) {
    if (!this.isReady) throw new Error('Wails runtime not ready');
    return await window.go.main.App.DeleteProject(id);
  }

  // Validation
  public async validateProject(id: string) {
    if (!this.isReady) throw new Error('Wails runtime not ready');
    return await window.go.main.App.ValidateProject(id);
  }

  // Generation
  public async generateServer(id: string) {
    if (!this.isReady) throw new Error('Wails runtime not ready');
    return await window.go.main.App.GenerateServer(id);
  }

  public async getGenerationJobs() {
    if (!this.isReady) throw new Error('Wails runtime not ready');
    return await window.go.main.App.GetGenerationJobs();
  }

  public async getGenerationJobById(id: string) {
    if (!this.isReady) throw new Error('Wails runtime not ready');
    return await window.go.main.App.GetGenerationJobById(id);
  }

  public async cancelGenerationJob(id: string) {
    if (!this.isReady) throw new Error('Wails runtime not ready');
    return await window.go.main.App.CancelGenerationJob(id);
  }

  // Settings
  public async getSettings() {
    if (!this.isReady) throw new Error('Wails runtime not ready');
    return await window.go.main.App.GetSettings();
  }

  public async updateSettings(settings: any) {
    if (!this.isReady) throw new Error('Wails runtime not ready');
    return await window.go.main.App.UpdateSettings(settings);
  }

  // System
  public async getSystemInfo() {
    if (!this.isReady) throw new Error('Wails runtime not ready');
    return await window.go.main.App.GetSystemInfo();
  }

  public async exitApp() {
    if (!this.isReady) throw new Error('Wails runtime not ready');
    return await window.go.main.App.ExitApp();
  }

  // Events
  public emitEvent(event: string, data?: any) {
    if (!this.isReady) throw new Error('Wails runtime not ready');
    window.runtime.EventsEmit(event, data);
  }

  public onEvent(event: string, callback: (data: any) => void): () => void {
    if (!this.isReady) throw new Error('Wails runtime not ready');
    return window.runtime.EventsOn(event, callback);
  }

  public offEvent(event: string) {
    if (!this.isReady) throw new Error('Wails runtime not ready');
    window.runtime.EventsOff(event);
  }

<<<<<<< HEAD
  // Error reporting
  public async reportError(errorReport: any) {
    if (!this.isReady) throw new Error('Wails runtime not ready');
    return await window.go.main.App.ReportError(errorReport);
=======
  // File operations
  public async selectFile(filters: any[] = []) {
    if (!this.isReady) throw new Error('Wails runtime not ready');
    return await window.go.main.App.SelectFile(filters);
  }

  public async selectDirectory(title: string = 'Select Directory') {
    if (!this.isReady) throw new Error('Wails runtime not ready');
    return await window.go.main.App.SelectDirectory(title);
  }

  public async saveFile(content: string, defaultPath: string = '', filters: any[] = []) {
    if (!this.isReady) throw new Error('Wails runtime not ready');
    return await window.go.main.App.SaveFile(content, defaultPath, filters);
  }

  public async readFile(path: string) {
    if (!this.isReady) throw new Error('Wails runtime not ready');
    return await window.go.main.App.ReadFile(path);
  }

  public async writeFile(path: string, content: string) {
    if (!this.isReady) throw new Error('Wails runtime not ready');
    return await window.go.main.App.WriteFile(path, content);
  }

  public async fileExists(path: string) {
    if (!this.isReady) throw new Error('Wails runtime not ready');
    return await window.go.main.App.FileExists(path);
  }

  public async getDefaultOpenAPIFilters() {
    if (!this.isReady) throw new Error('Wails runtime not ready');
    return await window.go.main.App.GetDefaultOpenAPIFilters();
  }

  public async importOpenAPISpec(filePath: string) {
    if (!this.isReady) throw new Error('Wails runtime not ready');
    return await window.go.main.App.ImportOpenAPISpec(filePath);
  }

  public async importOpenAPISpecFromURL(url: string) {
    if (!this.isReady) throw new Error('Wails runtime not ready');
    return await window.go.main.App.ImportOpenAPISpecFromURL(url);
  }

  public async exportGeneratedServer(projectId: string, targetDir: string) {
    if (!this.isReady) throw new Error('Wails runtime not ready');
    return await window.go.main.App.ExportGeneratedServer(projectId, targetDir);
  }

  public async getRecentFiles() {
    if (!this.isReady) throw new Error('Wails runtime not ready');
    return await window.go.main.App.GetRecentFiles();
  }

  public async addRecentFile(filePath: string, fileType: string) {
    if (!this.isReady) throw new Error('Wails runtime not ready');
    return await window.go.main.App.AddRecentFile(filePath, fileType);
  }

  public async removeRecentFile(filePath: string) {
    if (!this.isReady) throw new Error('Wails runtime not ready');
    return await window.go.main.App.RemoveRecentFile(filePath);
  }

  public async clearRecentFiles() {
    if (!this.isReady) throw new Error('Wails runtime not ready');
    return await window.go.main.App.ClearRecentFiles();
  }

  public async getSupportedFileFormats() {
    if (!this.isReady) throw new Error('Wails runtime not ready');
    return await window.go.main.App.GetSupportedFileFormats();
  }

  public async detectFileFormat(content: string, filename: string) {
    if (!this.isReady) throw new Error('Wails runtime not ready');
    return await window.go.main.App.DetectFileFormat(content, filename);
>>>>>>> 93510d31
  }
}

// Export singleton instance
export const wails = WailsRuntime.getInstance();<|MERGE_RESOLUTION|>--- conflicted
+++ resolved
@@ -191,13 +191,10 @@
     if (!this.isReady) throw new Error('Wails runtime not ready');
     window.runtime.EventsOff(event);
   }
-
-<<<<<<< HEAD
   // Error reporting
   public async reportError(errorReport: any) {
     if (!this.isReady) throw new Error('Wails runtime not ready');
     return await window.go.main.App.ReportError(errorReport);
-=======
   // File operations
   public async selectFile(filters: any[] = []) {
     if (!this.isReady) throw new Error('Wails runtime not ready');
@@ -277,7 +274,6 @@
   public async detectFileFormat(content: string, filename: string) {
     if (!this.isReady) throw new Error('Wails runtime not ready');
     return await window.go.main.App.DetectFileFormat(content, filename);
->>>>>>> 93510d31
   }
 }
 
